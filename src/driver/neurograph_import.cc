// -*- mode: c++; tab-width: 4; indent-tabs-mode: nil; c-basic-offset: 2 -*-
//==============================================================================
///  @file neurograph_import.cc
///
///  Driver program for various import procedures.
///
///  Copyright (C) 2016-2017 Project Neurograph.
//==============================================================================


#include "debug.hh"

#include "model_types.hh"
#include "population_reader.hh"
#include "projection_names.hh"
#include "read_syn_projection.hh"
#include "read_txt_projection.hh"
#include "write_graph.hh"
#include "attr_map.hh"
#include "edge_attr.hh"

#include <mpi.h>
#include <hdf5.h>
#include <getopt.h>
#include <cassert>
#include <cstdio>
#include <cstdlib>
#include <sys/stat.h>
#include <unistd.h>
#include <iostream>
#include <iostream>
#include <fstream>
#include <sstream>
#include <map>
#include <set>
#include <vector>


using namespace std;
using namespace ngh5;


void throw_err(char const* err_message)
{
  fprintf(stderr, "Error: %s\n", err_message);
  MPI_Abort(MPI_COMM_WORLD, 1);
}

void throw_err(char const* err_message, int32_t task)
{
  fprintf(stderr, "Task %d Error: %s\n", task, err_message);
  MPI_Abort(MPI_COMM_WORLD, 1);
}

void throw_err(char const* err_message, int32_t task, int32_t thread)
{
  fprintf(stderr, "Task %d Thread %d Error: %s\n", task, thread, err_message);
  MPI_Abort(MPI_COMM_WORLD, 1);
}



void print_usage_full(char** argv)
{
  printf("Usage: %s  <SRC-POP> <DST-POP> <PRJ-NAME> <OUTPUT-FILE> \n\n", argv[0]);
  printf("Options:\n");
  printf("\t-i <FILE>:\n");
  printf("\t\tImport from given file\n");
  printf("\t-f <FORMAT>:\n");
  printf("\t\tInput format\n");

}

// Given a total number of elements and number of ranks, calculate the starting and length for each rank
void rank_ranges
(
 const size_t&                    num_elems,
 const size_t&                    size,
 vector< pair<hsize_t,hsize_t> >& ranges
 )
{
  hsize_t remainder=0, offset=0, buckets=0;
  ranges.resize(size);
  
  for (size_t i=0; i<size; i++)
    {
      remainder = num_elems - offset;
      buckets   = (size - i);
      ranges[i] = make_pair(offset, remainder / buckets);
      offset    += ranges[i].second;
    }
}

  
  

int append_edge_list
(
 const int src_offset, const int dst_offset,
 const vector<NODE_IDX_T>&  dst_idx,
 const vector<DST_PTR_T>&   src_idx_ptr,
 const vector<NODE_IDX_T>&  src_idx,
 const vector<DST_PTR_T>&   syn_idx_ptr,
 const vector<NODE_IDX_T>&  syn_idx,
 size_t&                    num_edges,
 vector<NODE_IDX_T>&        edge_list,
 model::NamedAttrMap&       edge_attr_map
 )
{
  int ierr = 0; 
  num_edges = 0;

  if (dst_idx.size() > 0)
    {
      for (size_t d = 0; d < dst_idx.size()-1; d++)
        {
          NODE_IDX_T dst = dst_idx[d] + dst_offset;

          size_t low_src_ptr = src_idx_ptr[d],
            high_src_ptr = src_idx_ptr[d+1];
          size_t low_syn_ptr = syn_idx_ptr[d],
            high_syn_ptr = syn_idx_ptr[d+1];

          for (size_t i = low_src_ptr, ii = low_syn_ptr; i < high_src_ptr; ++i, ++ii)
            {
              assert(ii < high_syn_ptr);
              NODE_IDX_T src = src_idx[i] + src_offset;
              NODE_IDX_T syn_id = syn_idx[ii];
              edge_list.push_back(src);
              edge_list.push_back(dst);
              edge_attr_map.insert<uint32_t>(0, num_edges, syn_id);
              num_edges++;
            }
        }
    }


  return ierr;
}



/*****************************************************************************
 * Main driver
 *****************************************************************************/

int main(int argc, char** argv)
{
  int status=0;
  string dst_pop_name, src_pop_name;
  string prj_name;
  string output_file_name;
  string txt_filelist_file_name;
  vector <string> txt_input_file_names;
  string hdf5_input_file_name, hdf5_input_dsetpath;
  vector <size_t> num_attrs;
  MPI_Comm all_comm;
  
  assert(MPI_Init(&argc, &argv) >= 0);

  MPI_Comm_dup(MPI_COMM_WORLD,&all_comm);
  
  int rank, size;
  assert(MPI_Comm_size(all_comm, &size) >= 0);
  assert(MPI_Comm_rank(all_comm, &rank) >= 0);

  int dst_offset=0, src_offset=0;
  bool opt_txt = false;
  bool opt_hdf5_syn = false;
  int optflag_input_format = 0;
  int optflag_dst_offset = 0;
  int optflag_src_offset = 0;
  bool opt_dst_offset = false,
    opt_src_offset = false;

  // parse arguments
  static struct option long_options[] = {
    {"dst-offset",    required_argument, &optflag_dst_offset,  1 },
    {"src-offset",    required_argument, &optflag_src_offset,  1 },
    {"format",        required_argument, &optflag_input_format,  1 },
    {0,         0,                 0,  0 }
  };
  char c;
  int option_index = 0;
  while ((c = getopt_long (argc, argv, "hf:i:d:a:", long_options, &option_index)) != -1)
    {
      stringstream ss;
      switch (c)
        {
        case 0:
          if (optflag_dst_offset == 1) {
            stringstream ss;
            opt_dst_offset = true;
            ss << string(optarg);
            ss >> dst_offset;
          }
          if (optflag_src_offset == 1) {
            stringstream ss;
            opt_src_offset = true;
            ss << string(optarg);
            ss >> src_offset;
          }
          if (optflag_input_format == 1) {
            string input_format = string(optarg);
            if (input_format == "hdf5:syn")
              {
                opt_hdf5_syn = true;
              }
            if (input_format == "txt")
              {
                opt_txt = true;
              }
          }
          break;
        case 'f':
          {
            string input_format = string(optarg);
            if (input_format == "hdf5:syn")
              {
                opt_hdf5_syn = true;
              }
            if (input_format == "txt")
              {
                opt_txt = true;
              }
          }
          break;
        case 'd':
          {
            string arg = string(optarg);
            string delimiter = ":";
            size_t pos = arg.find(delimiter);
            hdf5_input_file_name = arg.substr(0, pos); 
            hdf5_input_dsetpath = arg.substr(pos + delimiter.length(),
                                             arg.find(delimiter, pos + delimiter.length()));
          }
          break;
        case 'a':
          {
            string arg = string(optarg);
            string delimiter = ",";
            size_t pos=0, pos1;
            do
              {
                size_t nval;
                stringstream ss;
                pos1 = arg.find(delimiter, pos);
                ss << arg.substr(pos, pos1);
                ss >> nval;
                num_attrs.push_back(nval);
                if (pos != string::npos)
                  {
                    pos = pos1 + delimiter.length();
                  }
              } while (pos != string::npos);
          }
          break;
        case 'i':
          {
            txt_filelist_file_name = string(optarg);
          }
          break;
        case 'h':
          print_usage_full(argv);
          exit(0);
          break;
        default:
          throw_err("Input argument format error");
        }
    }

  printf("optind = %d\n", optind);
  printf("argc = %d\n", argc);
  printf("opt_txt = %d\n", opt_txt);
  if (optind < argc-3)
    {
<<<<<<< HEAD
      src_pop_name     = std::string(argv[optind]);
      dst_pop_name     = std::string(argv[optind+1]);
      prj_name         = std::string(argv[optind+2]);
      output_file_name = std::string(argv[optind+3]);
      if (!opt_hdf5_syn && (!opt_txt))
=======
      src_pop_name     = string(argv[optind]);
      dst_pop_name     = string(argv[optind+1]);
      prj_name         = string(argv[optind+2]);
      output_file_name = string(argv[optind+3]);
      if (!opt_hdf5_syn || (!opt_txt))
>>>>>>> 6a29d440
        {
          print_usage_full(argv);
          exit(1);
        }
    }
  else
    {
      print_usage_full(argv);
      exit(1);
    }

  vector<NODE_IDX_T>  dst_idx;
  vector<DST_PTR_T>   src_idx_ptr;
  vector<NODE_IDX_T>  src_idx;
  vector<DST_PTR_T>   syn_idx_ptr;
  vector<NODE_IDX_T>  syn_idx;

  if (opt_hdf5_syn)
    status = io::hdf5::read_syn_projection (all_comm,
                                            hdf5_input_file_name,
                                            hdf5_input_dsetpath,
                                            dst_idx,
                                            src_idx_ptr,
                                            src_idx,
                                            syn_idx_ptr,
                                            syn_idx);

  if (opt_txt)
        {
          ifstream infile(txt_filelist_file_name);
          string line;
          
          while (getline(infile, line))
            {
              stringstream ss;
              string file_name;
              ss << line;
              ss >> file_name;
              txt_input_file_names.push_back(file_name);
            }
        }
  
  vector<NODE_IDX_T>  dst, src;
  model::EdgeAttr edge_attrs;
  if (opt_txt)
    {
      // determine which connection files are read by which rank
      vector< pair<hsize_t,hsize_t> > ranges;
      rank_ranges(txt_input_file_names.size(), size, ranges);
      
      size_t filecount=0;
      hsize_t start=ranges[rank].first, end=ranges[rank].first+ranges[rank].second;

      for (size_t i=start; i<end; i++)
        {
          string txt_input_file_name = txt_input_file_names[i];
          
          status = io::read_txt_projection (txt_input_file_name, num_attrs,
                                            dst, src, edge_attrs);
        }
    }
  
  vector<NODE_IDX_T>  edges;
  size_t num_edges;
  model::NamedAttrMap edge_attr_map;
  edge_attr_map.uint32_values.resize(1);
  edge_attr_map.uint32_names.insert(make_pair("syn_id", 0));
  
  status = append_edge_list (src_offset, dst_offset,
                             dst_idx, src_idx_ptr, src_idx,
                             syn_idx_ptr, syn_idx,
                             num_edges,
                             edges,
                             edge_attr_map);

  status = graph::write_graph (all_comm, output_file_name, src_pop_name, dst_pop_name, prj_name, true, edges, edge_attr_map);

  MPI_Comm_free(&all_comm);
  
  MPI_Finalize();
  
  return status;
}<|MERGE_RESOLUTION|>--- conflicted
+++ resolved
@@ -274,19 +274,11 @@
   printf("opt_txt = %d\n", opt_txt);
   if (optind < argc-3)
     {
-<<<<<<< HEAD
       src_pop_name     = std::string(argv[optind]);
       dst_pop_name     = std::string(argv[optind+1]);
       prj_name         = std::string(argv[optind+2]);
       output_file_name = std::string(argv[optind+3]);
       if (!opt_hdf5_syn && (!opt_txt))
-=======
-      src_pop_name     = string(argv[optind]);
-      dst_pop_name     = string(argv[optind+1]);
-      prj_name         = string(argv[optind+2]);
-      output_file_name = string(argv[optind+3]);
-      if (!opt_hdf5_syn || (!opt_txt))
->>>>>>> 6a29d440
         {
           print_usage_full(argv);
           exit(1);
