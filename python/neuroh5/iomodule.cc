--- conflicted
+++ resolved
@@ -5800,13 +5800,10 @@
                                     py_ngg->state->total_read_blocks,
                                     py_ngg->state->block_index,
                                     py_ngg->state->cache_size);
-<<<<<<< HEAD
-    throw_assert (status >= 0);
-    throw_assert(prj_vector.size() > 0);
-=======
+
     throw_assert (status >= 0, "NeuroH5ProjectionGen: read_projection error");
     throw_assert(prj_vector.size() > 0, "NeuroH5ProjectionGen: empty projection");
->>>>>>> 688803a6
+
     if (edge_attr_name_vector.size() > 0)
       {
         py_ngg->state->edge_attr_names = edge_attr_name_vector[0];
